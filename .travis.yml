os: linux

language: c

# Setting sudo to false opts in to Travis-CI container-based builds.
sudo: false

# The apt packages below are needed for sphinx builds. A full list of packages
# that can be included can be found here:
#
# https://github.com/travis-ci/apt-package-whitelist/blob/master/ubuntu-precise

addons:
    apt:
        packages:
            - graphviz
            - texlive-latex-extra
            - dvipng

env:
    global:

        # The following versions are the 'default' for tests, unless
        # overridden underneath. They are defined here in order to save having
        # to repeat them for all configurations.
        - PYTHON_VERSION=3.5
        - NUMPY_VERSION=stable
        - ASTROPY_VERSION=stable
        - MAIN_CMD='python setup.py'
        - SETUP_CMD='test'
        - PIP_DEPENDENCIES=''

        # For this package-template, we include examples of Cython modules,
        # so Cython is required for testing. If your package does not include
        # Cython code, you can set CONDA_DEPENDENCIES=''
        - CONDA_DEPENDENCIES='Cython ds9'
        - CONDA_CHANNELS='http://ssb.stsci.edu/astroconda'

        # If there are matplotlib or other GUI tests, uncomment the following
        # line to use the X virtual framebuffer.
        # - SETUP_XVFB=True

        # set XPA_METHOD to avoid locking the tests
        - XPA_METHOD=local

    matrix:
        # Make sure that egg_info works without dependencies
        - SETUP_CMD='egg_info'
        # Try all python versions with the latest numpy
        - SETUP_CMD='test'

matrix:
    include:

        # Try MacOS X
        - os: osx
          env: SETUP_CMD='test'

        # Do a coverage test in Python 3.5
        # - python: 3.5
        #   env: SETUP_CMD='test --coverage'

        # Check for sphinx doc build warnings - we do this first because it
        # may run for a long time
        - env: SETUP_CMD='build_docs -w'

        # Try older numpy versions
        - env: PYTHON_VERSION=2.7 NUMPY_VERSION=1.7
        - env: PYTHON_VERSION=3.3 NUMPY_VERSION=1.8
        - env: PYTHON_VERSION=3.4 NUMPY_VERSION=1.9
        - env: PYTHON_VERSION=3.5 NUMPY_VERSION=1.10

        # Try numpy pre-release
        - env: NUMPY_VERSION=prerelease

        # Try Astropy development and lts version
<<<<<<< HEAD
        - python: 2.7
          env: ASTROPY_VERSION=development
        - python: 3.5
          env: ASTROPY_VERSION=development
        - python: 2.7
          env: ASTROPY_VERSION=lts NUMPY_VERSION=1.10
        - python: 3.5
          env: ASTROPY_VERSION=lts NUMPY_VERSION=1.10
=======
        - env: PYTHON_VERSION=2.7 ASTROPY_VERSION=development
        - env: PYTHON_VERSION=3.5 ASTROPY_VERSION=development
        - env: PYTHON_VERSION=2.7 ASTROPY_VERSION=lts
        - env: PYTHON_VERSION=3.5 ASTROPY_VERSION=lts

>>>>>>> 1eb3342e

        # Try without cython
        - env:
              PYTHON_VERSION=3.5
              - CONDA_DEPENDENCIES='numpy ds9'
              - SETUP_CMD='egg_info'

install:

    # We now use the ci-helpers package to set up our testing environment.
    # This is done by using Miniconda and then using conda and pip to install
    # dependencies. Which dependencies are installed using conda and pip is
    # determined by the CONDA_DEPENDENCIES and PIP_DEPENDENCIES variables,
    # which should be space-delimited lists of package names. See the README
    # in https://github.com/astropy/ci-helpers for information about the full
    # list of environment variables that can be used to customize your
    # environment. In some cases, ci-helpers may not offer enough flexibility
    # in how to install a package, in which case you can have additional
    # commands in the install: section below.

    - git clone git://github.com/astropy/ci-helpers.git
    - source ci-helpers/travis/setup_conda_$TRAVIS_OS_NAME.sh

    # As described above, using ci-helpers, you should be able to set up an
    # environment with dependencies installed using conda and pip, but in some
    # cases this may not provide enough flexibility in how to install a
    # specific dependency (and it will not be able to install non-Python
    # dependencies). Therefore, you can also include commands below (as
    # well as at the start of the install section or in the before_install
    # section if they are needed before setting up conda) to install any
    # other dependencies.

script:
   - ${MAIN_CMD} $SETUP_CMD

after_success:
    # If coveralls.io is set up for this package, uncomment the line
    # below and replace "packagename" with the name of your package.
    # The coveragerc file may be customized as needed for your package.
    # - if [[ $SETUP_CMD == 'test --coverage' ]]; then coveralls --rcfile='packagename/tests/coveragerc'; fi<|MERGE_RESOLUTION|>--- conflicted
+++ resolved
@@ -74,28 +74,13 @@
         - env: NUMPY_VERSION=prerelease
 
         # Try Astropy development and lts version
-<<<<<<< HEAD
-        - python: 2.7
-          env: ASTROPY_VERSION=development
-        - python: 3.5
-          env: ASTROPY_VERSION=development
-        - python: 2.7
-          env: ASTROPY_VERSION=lts NUMPY_VERSION=1.10
-        - python: 3.5
-          env: ASTROPY_VERSION=lts NUMPY_VERSION=1.10
-=======
         - env: PYTHON_VERSION=2.7 ASTROPY_VERSION=development
         - env: PYTHON_VERSION=3.5 ASTROPY_VERSION=development
-        - env: PYTHON_VERSION=2.7 ASTROPY_VERSION=lts
-        - env: PYTHON_VERSION=3.5 ASTROPY_VERSION=lts
-
->>>>>>> 1eb3342e
+        - env: PYTHON_VERSION=2.7 ASTROPY_VERSION=lts NUMPY_VERSION=1.10
+        - env: PYTHON_VERSION=3.5 ASTROPY_VERSION=lts NUMPY_VERSION=1.10
 
         # Try without cython
-        - env:
-              PYTHON_VERSION=3.5
-              - CONDA_DEPENDENCIES='numpy ds9'
-              - SETUP_CMD='egg_info'
+        - env: PYTHON_VERSION=3.5 CONDA_DEPENDENCIES='numpy ds9' SETUP_CMD='egg_info'
 
 install:
 
